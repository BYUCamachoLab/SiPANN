--- conflicted
+++ resolved
@@ -426,7 +426,6 @@
         raise ValueError("Bad term parameter")
         
     #clean everything
-<<<<<<< HEAD
     wave, thickness, sw_angle, ph = clean_inputs((wave, thickness, sw_angle, ph))
     n = len(wave)
     #get coefficients
@@ -456,52 +455,5 @@
                 return float(ae[0]*np.exp(-ge[0]*g(z)) - ao[0]*np.exp(-go[0]*g(z)))
             phase[i] = np.pi*integrate.quad(f, zmin, zmax)[0]/wave[i] + 2*np.pi*ph[i]/wave[i] + offset
 
-=======
-    if np.ndim(g(0)) == 0:
-        wave, width, thickness, sw_angle, ph = clean_inputs((wave, width, thickness, sw_angle, ph))
-    else:
-        wave, width, thickness, _ = clean_inputs((wave, width, thickness, g(0)))
-    n = len(wave)
-    #get coefficients
-    ae, ao, ge, go, neff = get_coeffs(wave, width, thickness, sw_angle)
-    
-    #if g has many lengths to sweep over
-    if np.ndim(g(0)) == 0:
-        mag = np.zeros(n)
-        phase = np.zeros(n)
-        for i in range(n):
-            #get mag
-            if part == 'mag' or part == 'both':
-                f = lambda z: float(ae[i]*np.exp(-ge[i]*g(z)) + ao[i]*np.exp(-go[i]*g(z)))
-                mag[i] = trig( np.pi*integrate.quad(f, zmin, zmax)[0]/wave[i] )
-
-            #get phase
-            if part == 'ph' or part == 'both':
-                f = lambda z: float(ae[i]*np.exp(-ge[i]*g(z)) - ao[i]*np.exp(-go[i]*g(z)))
-                phase[i] = np.pi*integrate.quad(f, zmin, zmax)[0]/wave[i] + 2*np.pi*ph[i]/wave[i] + offset
-
-    else:
-        mag = np.zeros(n)
-        phase = np.zeros(n)
-        for i in range(n):
-            #get mag
-            if part == 'mag' or part == 'both':
-                f = lambda z: ae[i]*np.exp(-ge[i]*g(z)[i]) + ao[i]*np.exp(-go[i]*g(z)[i])
-                mag[i] = trig( np.pi*integrate.quad(f, zmin, zmax)[0]/wave[i] )
-
-            #get phase
-            if part == 'ph' or part == 'both':
-                f = lambda z: ae[i]*np.exp(-ge[i]*g(z)[i]) - ao[i]*np.exp(-go[i]*g(z)[i]) + 2*neff[i]
-                phase[i] = np.pi*integrate.quad(f, zmin, zmax)[0]/wave[i] + offset
-    
->>>>>>> c22c1dbb
-    if part == 'mag':
-        phase = 0
-    if part == 'ph':
-        mag = 1
-<<<<<<< HEAD
     print(phase)
-=======
-
->>>>>>> c22c1dbb
     return mag*np.exp(-1j*phase)